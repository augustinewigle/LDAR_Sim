--- conflicted
+++ resolved
@@ -2,11 +2,7 @@
 parameter_level: 'global'
 input_directory: './inputs'
 output_directory: './outputs'
-<<<<<<< HEAD
-n_processes: '_placeholder_int_'
-=======
 n_processes:  '_placeholder_int_' # Recommend: 6
->>>>>>> 166f9440
 n_simulations: 2
 write_data: True  # True/False
 make_plots: True  # True/False
